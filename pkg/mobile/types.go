--- conflicted
+++ resolved
@@ -19,18 +19,21 @@
 }
 
 type Service struct {
-<<<<<<< HEAD
-	Name              string            `json:"name"`
-	Host              string            `json:"host"`
-	Params            map[string]string `json:"params"`
-	BindingSecretName string            `json:"binding_secret_name"`
-=======
-	Name         string              `json:"name"`
-	Host         string              `json:"host"`
-	Description  string              `json:"description"`
-	Capabilities map[string][]string `json:"capabilities"`
-	Params       map[string]string   `json:"params"`
->>>>>>> aca6fa80
+	ID                string                         `json:"id"`
+	Name              string                         `json:"name"`
+	Host              string                         `json:"host"`
+	Description       string                         `json:"description"`
+	Capabilities      map[string][]string            `json:"capabilities"`
+	Params            map[string]string              `json:"params"`
+	BindingSecretName string                         `json:"binding_secret_name"`
+	Integrations      map[string]*ServiceIntegration `json:"integrations"`
+}
+
+type ServiceIntegration struct {
+	Enabled   bool   `json:"enabled"`
+	Component string `json:"component"`
+	Service   string `json:"service"`
+	Namespace string `json:"namespace"`
 }
 
 type ServiceConfig struct {
