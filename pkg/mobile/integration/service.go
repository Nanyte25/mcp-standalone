--- conflicted
+++ resolved
@@ -16,7 +16,6 @@
 // DiscoverMobileServices will discover mobile services configured in the current namespace
 func (ms *MobileService) DiscoverMobileServices(serviceCruder mobile.ServiceCruder) ([]*mobile.Service, error) {
 	//todo move to config
-<<<<<<< HEAD
 	return ms.FindByNames([]string{"fh-sync-server", "keycloak"}, serviceCruder)
 }
 
@@ -27,23 +26,9 @@
 			if sn == att.GetName() {
 				return true
 			}
-=======
-	svc, err := serviceCruder.List(ms.filterServices)
-	if err != nil {
-		return nil, errors.Wrap(err, "Attempting to discover mobile services.")
-	}
-	return svc, nil
-}
-
-func (ms *MobileService) filterServices(att mobile.Attributer) bool {
-	var serviceNames = []string{"fh-sync-server", "keycloak"}
-	for _, sn := range serviceNames {
-		if sn == att.GetName() {
-			return true
->>>>>>> 4252d4dd
 		}
 	}
-	return false
+	return nil, false
 }
 
 // GenerateMobileServiceConfigs will return a map of services and their mobile configs
@@ -52,8 +37,11 @@
 	if err != nil {
 		return nil, errors.Wrap(err, "GenerateMobileServiceConfigs failed during a list of configs")
 	}
-<<<<<<< HEAD
-	return svc, nil
+	configs := map[string]*mobile.ServiceConfig{}
+	for _, sc := range svcConfigs {
+		configs[sc.Name] = sc
+	}
+	return configs, nil
 }
 
 //MountSecretForComponent will work within namespace and mount secretName into componentName, so it can be configured to use serviceName, returning the modified deployment
@@ -117,11 +105,4 @@
 	}
 
 	return v1.VolumeMount{}
-=======
-	configs := map[string]*mobile.ServiceConfig{}
-	for _, sc := range svcConfigs {
-		configs[sc.Name] = sc
-	}
-	return configs, nil
->>>>>>> 4252d4dd
 }