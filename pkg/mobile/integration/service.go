package integration

import (
	"fmt"

	"github.com/feedhenry/mcp-standalone/pkg/mobile"
	"github.com/pkg/errors"
	kerror "k8s.io/apimachinery/pkg/api/errors"
	meta_v1 "k8s.io/apimachinery/pkg/apis/meta/v1"
	"k8s.io/client-go/kubernetes"
	v1 "k8s.io/client-go/pkg/api/v1"
	v1beta1 "k8s.io/client-go/pkg/apis/apps/v1beta1"
)

// MobileService holds the business logic for dealing with the mobile services and integrations with those services
type MobileService struct {
	namespace string
}

func NewMobileSevice(ns string) *MobileService {
	return &MobileService{
		namespace: ns,
	}
}

//FindByNames will return all services with a name that matches the provided name
func (ms *MobileService) FindByNames(names []string, serviceCruder mobile.ServiceCruder) ([]*mobile.Service, error) {
	svc, err := serviceCruder.List(ms.filterServices(names))
	if err != nil {
		return nil, errors.Wrap(err, "Attempting to discover mobile services.")
	}
	return svc, nil
}

// TODO move to the secret data read when discovering the services
var capabilities = map[string]map[string][]string{
<<<<<<< HEAD
	"fh-sync": map[string][]string{
		"capabilities": {"data storage, data syncronisation"},
		"integrations": {"keycloak", "mobile clients"},
	},
	"keycloak": map[string][]string{
		"capabilities": {"authentication, authorisation"},
		"integrations": {"fh-sync", "mobile clients"},
	},
}

=======
	"fh-sync-server": map[string][]string{
		"capabilities": {"data storage, data syncronisation"},
		"integrations": {"keycloak"},
	},
	"keycloak": map[string][]string{
		"capabilities": {"authentication, authorisation"},
		"integrations": {"fh-sync"},
	},
}

var serviceNames = []string{"fh-sync-server", "keycloak"}

>>>>>>> b8852c30
// DiscoverMobileServices will discover mobile services configured in the current namespace
func (ms *MobileService) DiscoverMobileServices(serviceCruder mobile.ServiceCruder) ([]*mobile.Service, error) {
	//todo move to config

	svc, err := serviceCruder.List(ms.filterServices(serviceNames))
	if err != nil {
		return nil, errors.Wrap(err, "Attempting to discover mobile services.")
	}
	for _, s := range svc {
		s.Capabilities = capabilities[s.Name]
	}
	return svc, nil
}

// ReadMoileServiceAndIntegrations read servuce and any available service it can integrate with
func (ms *MobileService) ReadMoileServiceAndIntegrations(serviceCruder mobile.ServiceCruder, name string) (*mobile.Service, error) {
	//todo move to config
	svc, err := serviceCruder.Read(name)
	if err != nil {
		return nil, errors.Wrap(err, "Attempting to discover mobile services.")
	}
<<<<<<< HEAD
	for _, s := range svc {
		s.Capabilities = capabilities[s.Name]
=======
	svc.Capabilities = capabilities[svc.Name]
	if svc.Capabilities != nil {
		integrations := svc.Capabilities["integrations"]
		for _, v := range integrations {
			isvs, err := serviceCruder.List(ms.filterServices([]string{v}))
			if err != nil && !kerror.IsNotFound(err) {
				return nil, errors.Wrap(err, "failed attempting to discover mobile services.")
			}
			if len(isvs) != 0 {
				is := isvs[0]
				fmt.Println("svc label is ", is.Name, svc.Labels[is.Name])
				enabled := svc.Labels[is.Name] == "true"
				svc.Integrations[v] = &mobile.ServiceIntegration{
					ComponentSecret: svc.ID,
					Component:       svc.Name,
					Namespace:       ms.namespace,
					Service:         is.ID,
					Enabled:         enabled,
				}
			}
		}
>>>>>>> b8852c30
	}
	return svc, nil
}

func (ms *MobileService) filterServices(serviceNames []string) func(att mobile.Attributer) bool {
	return func(att mobile.Attributer) bool {
		for _, sn := range serviceNames {
			if sn == att.GetName() {
				return true
			}
		}
		return false
	}
}

// GenerateMobileServiceConfigs will return a map of services and their mobile configs
func (ms *MobileService) GenerateMobileServiceConfigs(serviceCruder mobile.ServiceCruder) (map[string]*mobile.ServiceConfig, error) {
	svcConfigs, err := serviceCruder.ListConfigs(ms.filterServices(serviceNames))
	if err != nil {
		return nil, errors.Wrap(err, "GenerateMobileServiceConfigs failed during a list of configs")
	}
	configs := map[string]*mobile.ServiceConfig{}
	for _, sc := range svcConfigs {
		configs[sc.Name] = sc
	}
	return configs, nil
}

// TODO REFACTOR!!
//MountSecretForComponent will work within namespace and mount secretName into componentName, so it can be configured to use serviceName, returning the modified deployment
func (ms *MobileService) MountSecretForComponent(svcCruder mobile.ServiceCruder, k8s kubernetes.Interface, secretName, componentName, serviceName, namespace string, componentSecretName string) (*v1beta1.Deployment, error) {
	fmt.Println("mounting secret ", secretName, "into component ", componentName, serviceName)
	deploy, err := k8s.AppsV1beta1().Deployments(namespace).Get(componentName, meta_v1.GetOptions{})
	if err != nil {
		return nil, err
	}
	id, err := findContainerID(componentName, deploy.Spec.Template.Spec.Containers)
	if err != nil {
		return nil, err
	}

	//only create the volume if it doesn't exist yet
	if vol := findVolumeByName(secretName, deploy.Spec.Template.Spec.Volumes); vol.Name != secretName {
		newVol := v1.Volume{
			Name: secretName,
			VolumeSource: v1.VolumeSource{
				Secret: &v1.SecretVolumeSource{
					SecretName: secretName,
				},
			},
		}
		deploy.Spec.Template.Spec.Volumes = append(deploy.Spec.Template.Spec.Volumes, newVol)
	}

	if mount := findMountByName(secretName, deploy.Spec.Template.Spec.Containers[id].VolumeMounts); mount.Name != secretName {
		newMount := v1.VolumeMount{Name: secretName, ReadOnly: true, MountPath: "/etc/secrets/" + serviceName}
		deploy.Spec.Template.Spec.Containers[id].VolumeMounts = append(deploy.Spec.Template.Spec.Containers[id].VolumeMounts, newMount)
	}

	_, err = k8s.AppsV1beta1().Deployments(namespace).Update(deploy)
	if err != nil {
		return nil, errors.Wrap(err, "failed to update deployment when mounting sercret for service integration with "+componentName)
	}
	//update secret with integration enabled
	bs, err := svcCruder.Read(serviceName)
	if err != nil {
		return nil, errors.Wrap(err, "failed to read service secret")
	}
	enabled := map[string]string{bs.Name: "true"}
	if err := svcCruder.UpdateEnabledIntegrations(componentSecretName, enabled); err != nil {
		return nil, errors.Wrap(err, "failed to update enabled services after mounting secret")
	}
	return deploy, nil
}

func findContainerID(name string, containers []v1.Container) (int, error) {
	for id, container := range containers {
		if container.Name == name {
			return id, nil
		}
	}
	return -1, errors.New("could not find container with name: '" + name + "'")
}

func findVolumeByName(name string, volumes []v1.Volume) v1.Volume {
	for _, vol := range volumes {
		if vol.Name == name {
			return vol
		}
	}

	return v1.Volume{}
}

func findMountByName(name string, mounts []v1.VolumeMount) v1.VolumeMount {
	for _, mount := range mounts {
		if mount.Name == name {
			return mount
		}
	}

	return v1.VolumeMount{}
}<|MERGE_RESOLUTION|>--- conflicted
+++ resolved
@@ -34,18 +34,6 @@
 
 // TODO move to the secret data read when discovering the services
 var capabilities = map[string]map[string][]string{
-<<<<<<< HEAD
-	"fh-sync": map[string][]string{
-		"capabilities": {"data storage, data syncronisation"},
-		"integrations": {"keycloak", "mobile clients"},
-	},
-	"keycloak": map[string][]string{
-		"capabilities": {"authentication, authorisation"},
-		"integrations": {"fh-sync", "mobile clients"},
-	},
-}
-
-=======
 	"fh-sync-server": map[string][]string{
 		"capabilities": {"data storage, data syncronisation"},
 		"integrations": {"keycloak"},
@@ -58,7 +46,6 @@
 
 var serviceNames = []string{"fh-sync-server", "keycloak"}
 
->>>>>>> b8852c30
 // DiscoverMobileServices will discover mobile services configured in the current namespace
 func (ms *MobileService) DiscoverMobileServices(serviceCruder mobile.ServiceCruder) ([]*mobile.Service, error) {
 	//todo move to config
@@ -80,10 +67,6 @@
 	if err != nil {
 		return nil, errors.Wrap(err, "Attempting to discover mobile services.")
 	}
-<<<<<<< HEAD
-	for _, s := range svc {
-		s.Capabilities = capabilities[s.Name]
-=======
 	svc.Capabilities = capabilities[svc.Name]
 	if svc.Capabilities != nil {
 		integrations := svc.Capabilities["integrations"]
@@ -105,7 +88,6 @@
 				}
 			}
 		}
->>>>>>> b8852c30
 	}
 	return svc, nil
 }
