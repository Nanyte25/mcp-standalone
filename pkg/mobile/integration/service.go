--- conflicted
+++ resolved
@@ -1,8 +1,11 @@
 package integration
 
 import (
+	"fmt"
+
 	"github.com/feedhenry/mcp-standalone/pkg/mobile"
 	"github.com/pkg/errors"
+	kerror "k8s.io/apimachinery/pkg/api/errors"
 	meta_v1 "k8s.io/apimachinery/pkg/apis/meta/v1"
 	"k8s.io/client-go/kubernetes"
 	v1 "k8s.io/client-go/pkg/api/v1"
@@ -11,34 +14,43 @@
 
 // MobileService holds the business logic for dealing with the mobile services and integrations with those services
 type MobileService struct {
+	namespace string
 }
 
-<<<<<<< HEAD
+func NewMobileSevice(ns string) *MobileService {
+	return &MobileService{
+		namespace: ns,
+	}
+}
+
 //FindByNames will return all services with a name that matches the provided name
 func (ms *MobileService) FindByNames(names []string, serviceCruder mobile.ServiceCruder) ([]*mobile.Service, error) {
-	svc, err := serviceCruder.List(ms.filterServices)
+	svc, err := serviceCruder.List(ms.filterServices(names))
 	if err != nil {
 		return nil, errors.Wrap(err, "Attempting to discover mobile services.")
 	}
 	return svc, nil
-=======
+}
+
 // TODO move to the secret data read when discovering the services
 var capabilities = map[string]map[string][]string{
-	"fh-sync": map[string][]string{
+	"fh-sync-server": map[string][]string{
 		"capabilities": {"data storage, data syncronisation"},
-		"integrations": {"keycloak", "mobile clients"},
+		"integrations": {"keycloak"},
 	},
 	"keycloak": map[string][]string{
 		"capabilities": {"authentication, authorisation"},
-		"integrations": {"fh-sync", "mobile clients"},
+		"integrations": {"fh-sync"},
 	},
->>>>>>> aca6fa80
 }
+
+var serviceNames = []string{"fh-sync-server", "keycloak"}
 
 // DiscoverMobileServices will discover mobile services configured in the current namespace
 func (ms *MobileService) DiscoverMobileServices(serviceCruder mobile.ServiceCruder) ([]*mobile.Service, error) {
 	//todo move to config
-	svc, err := serviceCruder.List(ms.filterServices)
+
+	svc, err := serviceCruder.List(ms.filterServices(serviceNames))
 	if err != nil {
 		return nil, errors.Wrap(err, "Attempting to discover mobile services.")
 	}
@@ -48,19 +60,46 @@
 	return svc, nil
 }
 
-func (ms *MobileService) filterServices(att mobile.Attributer) bool {
-	var serviceNames = []string{"fh-sync-server", "keycloak"}
-	for _, sn := range serviceNames {
-		if sn == att.GetName() {
-			return true
+// ReadMoileServiceAndIntegrations read servuce and any available service it can integrate with
+func (ms *MobileService) ReadMoileServiceAndIntegrations(serviceCruder mobile.ServiceCruder, name string) (*mobile.Service, error) {
+	//todo move to config
+	svc, err := serviceCruder.Read(name)
+	if err != nil {
+		return nil, errors.Wrap(err, "Attempting to discover mobile services.")
+	}
+	svc.Capabilities = capabilities[svc.Name]
+	if svc.Capabilities != nil {
+		integrations := svc.Capabilities["integrations"]
+		for _, v := range integrations {
+			isvs, err := serviceCruder.List(ms.filterServices([]string{v}))
+			if err != nil && !kerror.IsNotFound(err) {
+				return nil, errors.Wrap(err, "failed attempting to discover mobile services.")
+			}
+			is := isvs[0]
+			svc.Integrations[v] = &mobile.ServiceIntegration{
+				Component: svc.Name,
+				Namespace: ms.namespace,
+				Service:   is.ID,
+			}
 		}
 	}
-	return false
+	return svc, nil
+}
+
+func (ms *MobileService) filterServices(serviceNames []string) func(att mobile.Attributer) bool {
+	return func(att mobile.Attributer) bool {
+		for _, sn := range serviceNames {
+			if sn == att.GetName() {
+				return true
+			}
+		}
+		return false
+	}
 }
 
 // GenerateMobileServiceConfigs will return a map of services and their mobile configs
 func (ms *MobileService) GenerateMobileServiceConfigs(serviceCruder mobile.ServiceCruder) (map[string]*mobile.ServiceConfig, error) {
-	svcConfigs, err := serviceCruder.ListConfigs(ms.filterServices)
+	svcConfigs, err := serviceCruder.ListConfigs(ms.filterServices(serviceNames))
 	if err != nil {
 		return nil, errors.Wrap(err, "GenerateMobileServiceConfigs failed during a list of configs")
 	}
@@ -73,6 +112,7 @@
 
 //MountSecretForComponent will work within namespace and mount secretName into componentName, so it can be configured to use serviceName, returning the modified deployment
 func (ms *MobileService) MountSecretForComponent(k8s kubernetes.Interface, secretName, componentName, serviceName, namespace string) (*v1beta1.Deployment, error) {
+	fmt.Println("mounting secret ", secretName, "into component ", componentName, serviceName)
 	deploy, err := k8s.AppsV1beta1().Deployments(namespace).Get(componentName, meta_v1.GetOptions{})
 	if err != nil {
 		return nil, err
@@ -100,7 +140,10 @@
 		deploy.Spec.Template.Spec.Containers[id].VolumeMounts = append(deploy.Spec.Template.Spec.Containers[id].VolumeMounts, newMount)
 	}
 
-	k8s.AppsV1beta1().Deployments(namespace).Update(deploy)
+	deploy, err = k8s.AppsV1beta1().Deployments(namespace).Update(deploy)
+	if err != nil {
+		return nil, errors.Wrap(err, "failed to update deployment when mounting sercret for service integration with "+componentName)
+	}
 
 	return deploy, nil
 }
