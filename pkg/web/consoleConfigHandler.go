package web

import (
	"net/http"
	"text/template"

	"bytes"
	"fmt"

	"github.com/Sirupsen/logrus"
	"github.com/pkg/errors"

	"github.com/feedhenry/mcp-standalone/pkg/web/headers"
)

// ConsoleConfigHandler handle console config route
type ConsoleConfigHandler struct {
	logger           *logrus.Logger
	consoleMountPath string
	mcpConsoleConfig mcpConsoleConfig
}

var configTemplate = template.Must(template.New("mcpConsoleConfig").Parse(`
window.OPENSHIFT_CONFIG = {
  apis: {
    hostPort: "{{ .APIGroupAddr | js}}",
    prefix: "{{ .APIGroupPrefix | js}}"
  },
  api: {
    openshift: {
      hostPort: "{{ .MasterAddr | js}}",
      prefix: "{{ .MasterPrefix | js}}"
    },
    k8s: {
      hostPort: "{{ .KubernetesAddr | js}}",
      prefix: "{{ .KubernetesPrefix | js}}"
    }
  },
auth: {
  	oauth_authorize_uri: "{{ .OAuthAuthorizeURI | js}}",
	oauth_token_uri: "{{ .OAuthTokenURI | js}}",
  	oauth_redirect_base: "{{ .OAuthRedirectBase | js}}",
  	oauth_client_id: "{{ .OAuthClientID | js}}",
  	logout_uri: "{{ .LogoutURI | js}}",
  	scope: "{{ .Scope | js}}"
}
};
`))

type mcpConsoleConfig struct {
	// APIGroupAddr is the host:port the UI should call the API groups on. Scheme is derived from the scheme the UI is served on, so they must be the same.
	APIGroupAddr string
	// APIGroupPrefix is the API group context root
	APIGroupPrefix string
	// MasterAddr is the host:port the UI should call the master API on. Scheme is derived from the scheme the UI is served on, so they must be the same.
	MasterAddr string
	// MasterPrefix is the OpenShift API context root
	MasterPrefix string
	// KubernetesAddr is the host:port the UI should call the kubernetes API on. Scheme is derived from the scheme the UI is served on, so they must be the same.
	// TODO this is probably unneeded since everything goes through the openshift master's proxy
	KubernetesAddr string
	// KubernetesPrefix is the Kubernetes API context root
	KubernetesPrefix string
	// OAuthAuthorizeURI is the OAuth2 endpoint to use to request an API token. It must support request_type=token.
	OAuthAuthorizeURI string
	// OAuthTokenURI is the OAuth2 endpoint to use to request an API token. If set, the OAuthClientID must support a client_secret of "".
	OAuthTokenURI string
	// OAuthRedirectBase is the base URI of the web console. It must be a valid redirect_uri for the OAuthClientID
	OAuthRedirectBase string
	// OAuthClientID is the OAuth2 client_id to use to request an API token. It must be authorized to redirect to the web console URL.
	OAuthClientID string
	// LogoutURI is an optional (absolute) URI to redirect to after completing a logout. If not specified, the built-in logout page is shown.
	LogoutURI string
	// Oauth Scopes to request a code/token for
	Scope string
}

// NewConsoleConfigHandler returns a new console config handler
<<<<<<< HEAD
func NewConsoleConfigHandler(logger *logrus.Logger, k8sHost string, k8sAuthorizeEndpoint string, oauthClientID string) *ConsoleConfigHandler {
=======
func NewConsoleConfigHandler(logger *logrus.Logger, k8sHost, k8sAuthorizeEndpoint, oauthClientID, namespace string) *ConsoleConfigHandler {
>>>>>>> b8852c30
	mcpConsoleConfig := mcpConsoleConfig{
		APIGroupAddr:      k8sHost,
		APIGroupPrefix:    "/apis",
		MasterAddr:        k8sHost,
		MasterPrefix:      "/oapi",
		KubernetesAddr:    k8sHost,
		KubernetesPrefix:  "/api",
		OAuthAuthorizeURI: k8sAuthorizeEndpoint,
		OAuthTokenURI:     "",
		OAuthRedirectBase: "",
		OAuthClientID:     oauthClientID,
		LogoutURI:         "",
		Scope:             fmt.Sprintf("user:info user:check-access role:edit:%s:!", namespace),
	}

	return &ConsoleConfigHandler{
		logger:           logger,
		mcpConsoleConfig: mcpConsoleConfig,
	}
}

func (cch ConsoleConfigHandler) Config(res http.ResponseWriter, req *http.Request) {
	baseUrl, err := headers.ParseBaseUrl(req)
	if err != nil {
		handleCommonErrorCases(err, res, cch.logger)
	}
	cch.mcpConsoleConfig.OAuthTokenURI = fmt.Sprintf("%s/oauth/token", baseUrl)
	cch.mcpConsoleConfig.OAuthRedirectBase = baseUrl

	var buffer bytes.Buffer
	if err := configTemplate.Execute(&buffer, cch.mcpConsoleConfig); err != nil {
		handleCommonErrorCases(errors.Wrap(err, "Error executing console config template"), res, cch.logger)
	}

	config := buffer.Bytes()

	res.Header().Add("Cache-Control", "no-cache, no-store")
	res.Header().Add("Content-Type", "application/javascript")
	if _, err := res.Write(config); err != nil {
		handleCommonErrorCases(err, res, cch.logger)
		return
	}
}<|MERGE_RESOLUTION|>--- conflicted
+++ resolved
@@ -76,11 +76,7 @@
 }
 
 // NewConsoleConfigHandler returns a new console config handler
-<<<<<<< HEAD
-func NewConsoleConfigHandler(logger *logrus.Logger, k8sHost string, k8sAuthorizeEndpoint string, oauthClientID string) *ConsoleConfigHandler {
-=======
 func NewConsoleConfigHandler(logger *logrus.Logger, k8sHost, k8sAuthorizeEndpoint, oauthClientID, namespace string) *ConsoleConfigHandler {
->>>>>>> b8852c30
 	mcpConsoleConfig := mcpConsoleConfig{
 		APIGroupAddr:      k8sHost,
 		APIGroupPrefix:    "/apis",
