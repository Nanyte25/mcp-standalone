--- conflicted
+++ resolved
@@ -28,17 +28,12 @@
 ui:
 	cd ui && npm install && ./node_modules/.bin/bower install && grunt build
 
-<<<<<<< HEAD
 build_cli:
 	go build -o mcp ./cmd/mcp-cli
 
-build: web build_cli test-unit
+build: build_cli test-unit
 	export GOOS=linux && go build ./cmd/mcp-api
-=======
-build: test-unit
-	export GOOS=linux && go build ./cmd/mcp-standalone
->>>>>>> b8852c30
-
+		
 image: build
 	mkdir -p tmp
 	cp ./mcp-standalone tmp
@@ -48,12 +43,8 @@
 
 run_server:
 	@echo Running Server
-<<<<<<< HEAD
 	time go install ./cmd/mcp-api
-=======
 	oc login -u developer -panything
-	time go install ./cmd/mcp-standalone
->>>>>>> b8852c30
 	oc new-project $(NAMESPACE) | true
 	oc create -f install/openshift/sa.local.json -n  $(NAMESPACE) | true
 	oc policy add-role-to-user edit system:serviceaccount:$(NAMESPACE):mcp-standalone -n  $(NAMESPACE) | true
