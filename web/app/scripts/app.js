'use strict';

/**
 * @ngdoc overview
 * @name mobileControlPanelApp
 * @description
 * # mobileControlPanelApp
 *
 * Main module of the application.
 */
angular
  .module('mobileControlPanelApp', [
    'ngRoute',
    'openshiftCommonServices'
  ])
  .config(['$routeProvider', '$locationProvider','RedirectLoginServiceProvider', function ($routeProvider, $locationProvider ,RedirectLoginServiceProvider) {
    $locationProvider.html5Mode(true);
    $routeProvider
      .when('/apps', {
        templateUrl: '/views/mobileapps.html',
<<<<<<< HEAD
        //todo change the name of the controller
=======
>>>>>>> aca6fa80
        controller: 'MobileappsCtrl',
        requireAuthentication: true
      })
      .when('/apps/:id', {
        templateUrl: 'views/mobileapp.html',
        controller: 'MobileappCtrl',
        requireAuthentication: true
      })
      .when('/appcreate', {
        templateUrl: '/views/appcreate.html',
        controller: 'AppCreateCtrl',
        requireAuthentication: true
      })
      .when('/oauth', {
        templateUrl: 'views/oauth.html',
        controller: 'OauthCtrl'
      })
      .when('/error', {
        templateUrl: 'views/error.html',
        controller: 'ErrorCtrl'
      })
      .when('/services', {
        templateUrl: 'views/services.html',
        controller: 'ServicesCtrl',
        controllerAs: 'services'
      })
      .otherwise({
        redirectTo: '/apps'
      });

      RedirectLoginServiceProvider.OAuthScope(window.OPENSHIFT_CONFIG.auth.scope);
  }])
  .filter('debug', function() {
    return function(input) {
      if (input === ''){ return 'empty string';}
      return input ? input : ('' + input);
    };
  })
  .run(['$rootScope', '$location', 'AuthService', function ($rootScope, $location, AuthService) {
    $rootScope.$on('$routeChangeStart', function (event, url) {
      if (url.requireAuthentication) {
        AuthService.withUser().then(function() {
          // no further action. Login check was successful
        });
      }
    });
}]);

hawtioPluginLoader.addModule('mobileControlPanelApp');<|MERGE_RESOLUTION|>--- conflicted
+++ resolved
@@ -18,10 +18,7 @@
     $routeProvider
       .when('/apps', {
         templateUrl: '/views/mobileapps.html',
-<<<<<<< HEAD
         //todo change the name of the controller
-=======
->>>>>>> aca6fa80
         controller: 'MobileappsCtrl',
         requireAuthentication: true
       })
@@ -43,10 +40,15 @@
         templateUrl: 'views/error.html',
         controller: 'ErrorCtrl'
       })
-      .when('/services', {
-        templateUrl: 'views/services.html',
-        controller: 'ServicesCtrl',
-        controllerAs: 'services'
+      .when('/integrations', {
+        templateUrl: 'views/integrations.html',
+        controller: 'IntegrationsCtrl',
+        controllerAs: 'integrations'
+      })
+      .when('/integrations/:service', {
+        templateUrl: 'views/integration.html',
+        controller: 'IntegrationCtrl',
+        controllerAs: 'integration'
       })
       .otherwise({
         redirectTo: '/apps'
