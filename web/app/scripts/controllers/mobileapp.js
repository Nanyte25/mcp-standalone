'use strict';

/**
 * @ngdoc function
 * @name mobileControlPanelApp.controller:MobileappCtrl
 * @description
 * # MobileappCtrl
 * Controller of the mobileControlPanelApp
 */
angular.module('mobileControlPanelApp')
  .controller('MobileappCtrl', ['mcpApi', '$routeParams','$scope','$location',function (mcpApi,$routeParams,$scope,$location) {
    $scope.installType = "";
<<<<<<< HEAD
    $scope.route = window.location.host;
    $scope.integrations = [];

=======
    var url = new URL(window.location.href)
    $scope.route = url.origin;
    
>>>>>>> 43173f1f
    mcpApi.mobileApp($routeParams.id)
    .then(app=>{
      $scope.app = app;
      switch(app.clientType){
        case "cordova":
        $scope.installType = "npm";
        break;
        case "android":
        $scope.installType = "maven";
        break;
        case "iOS":
        $scope.installType = "cocoapods";
        break;
      }
    })
    .catch(e=>{
      console.error("failed to read app", e);
    });

    mcpApi.mobileServices()
    .then(services=>{
      $scope.integrations = services;
    })
    .catch(e=>{
      console.log("error getting services ", e);
    });
    
    
    $scope.installationOpt = function(type){
      $scope.installType = type;
    };
    $scope.sample = "code";
    $scope.codeOpts =  function(type){
      $scope.sample = type;
    };

    $scope.openServiceIntegration = function(name){
      $location.path("/integrations/"+ name);
    };

  }]);<|MERGE_RESOLUTION|>--- conflicted
+++ resolved
@@ -10,15 +10,9 @@
 angular.module('mobileControlPanelApp')
   .controller('MobileappCtrl', ['mcpApi', '$routeParams','$scope','$location',function (mcpApi,$routeParams,$scope,$location) {
     $scope.installType = "";
-<<<<<<< HEAD
-    $scope.route = window.location.host;
-    $scope.integrations = [];
-
-=======
     var url = new URL(window.location.href)
     $scope.route = url.origin;
     
->>>>>>> 43173f1f
     mcpApi.mobileApp($routeParams.id)
     .then(app=>{
       $scope.app = app;
