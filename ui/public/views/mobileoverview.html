--- conflicted
+++ resolved
@@ -52,7 +52,7 @@
           </div>
           <div class="blank-slate-pf-secondary-action">
             <a ng-href="/" class="btn btn-default">Provision Catalog Service</a>
-            <button class="btn btn-default">Add External Service</button>
+            <a ng-href="project/{{ projectName }}/create-mobileservice" class="btn btn-default">Add External Service</a>
           </div>
         </div>
 
@@ -110,14 +110,9 @@
                 Learn More <i class="fa fa-external-link" aria-hidden="true"></i>
                 </a>
               </span>
-<<<<<<< HEAD
               <div class="pull-right ng-scope" ng-if="project && ('services' | canI : 'create')">
                   <a ng-href="/" class="btn btn-default">Provision Catalog Service</a>
                   <a ng-href="project/{{ projectName }}/create-mobileservice" class="btn btn-default">Add External Service</a>
-=======
-              <div ng-if="services.length > 0" class="pull-right ng-scope">
-              <a ng-href="/" class="btn btn-default">Provision Service</a>
->>>>>>> b8852c30
               </div>
             </h1>
             <!-- TODO: limit this to 'mobile'' services -->
@@ -169,7 +164,7 @@
                 <a ng-href="/" class="btn btn-primary btn-lg">Provision Catalog Service</a>
               </div>
               <div class="blank-slate-pf-secondary-action">
-                <button class="btn btn-default">Add External Service</button>
+                  <a ng-href="project/{{ projectName }}/create-mobileservice" class="btn btn-default">Add External Service</a>
               </div>
             </div>
           </div>
