<!doctype html>
<html>
  <head>
    <meta charset="utf-8">

    <title>DUMMY INDEX FILE FOR BUILDING JS AND CSS</title>
    
    <!-- build:css(.) mcp-vendor.css -->
    <!-- bower:css -->
    <!-- endbower -->
    <!-- endbuild -->
    
    <!-- build:css(.tmp) mcp.css -->
    <link rel="stylesheet" href="styles/mcp.css">
    <!-- endbuild -->

  </head>
  <body>

    <!-- build:js(.) mcp-vendor.js -->
    <!-- bower:js -->
    <!-- endbower -->
    <!-- endbuild -->

    <!-- build:js mcp.js -->
    <script src="/scripts/app.js"></script>
    <script src="/scripts/services/mcpapi.js"></script>
    <script src="/scripts/controllers/createmobileapp.js"></script>
    <script src="/scripts/controllers/mobileoverview.js"></script>
    <script src="/scripts/controllers/mobileapp.js"></script>
<<<<<<< HEAD
    <script src="/scripts/controllers/createservice.js"></script>
=======
    <script src="/scripts/controllers/mobileservice.js"></script>
>>>>>>> 1bd5e419
    <script src="/scripts/inithawtioplugin.js"></script>
    <!-- endbuild -->

  </body>
</html><|MERGE_RESOLUTION|>--- conflicted
+++ resolved
@@ -28,11 +28,8 @@
     <script src="/scripts/controllers/createmobileapp.js"></script>
     <script src="/scripts/controllers/mobileoverview.js"></script>
     <script src="/scripts/controllers/mobileapp.js"></script>
-<<<<<<< HEAD
     <script src="/scripts/controllers/createservice.js"></script>
-=======
     <script src="/scripts/controllers/mobileservice.js"></script>
->>>>>>> 1bd5e419
     <script src="/scripts/inithawtioplugin.js"></script>
     <!-- endbuild -->
 
