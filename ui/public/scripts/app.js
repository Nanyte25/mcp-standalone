--- conflicted
+++ resolved
@@ -65,20 +65,14 @@
         controller: 'CreateMobileappController',
         resolve: resolveMCPRoute
       })
-<<<<<<< HEAD
       .when('/project/:project/create-mobileservice', {
         templateUrl: 'extensions/mcp/views/create-service.html',
         controller: 'CreateMobileServiceController',
         resolve: resolveMCPRoute
       })
-      .when('/project/:project/browse/mobileapps', {
-        templateUrl: 'extensions/mcp/views/mobileapps.html',
-        controller: 'MobileAppsController',
-=======
       .when('/project/:project/browse/mobileoverview', {
         templateUrl: 'extensions/mcp/views/mobileoverview.html',
         controller: 'MobileOverviewController',
->>>>>>> 1bd5e419
         reloadOnSearch: false,
         resolve: resolveMCPRoute
       })
